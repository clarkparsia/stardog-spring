--- conflicted
+++ resolved
@@ -6,11 +6,7 @@
 apply from:'https://raw.github.com/breskeby/gradleplugins/master/emmaPlugin/emma.gradle'
 
 group = 'com.complexible.stardog'
-<<<<<<< HEAD
 version = '3.1.4'
-=======
-version = '3.1.0'
->>>>>>> 07feaa3a
 
 repositories {
     	maven { url "http://maven.stardog.com" } 
@@ -36,16 +32,9 @@
 	compile ('org.springframework:spring-tx:4.1.2.RELEASE')
 	compile ('org.slf4j:slf4j-api:1.6.1')
 
-<<<<<<< HEAD
 	compile ('com.complexible.stardog:client-http:3.1.4')
 	compile ('com.complexible.stardog:client-snarl:3.1.4')
  	testCompile ('com.complexible.stardog:server:3.1.4')
-=======
-	compile ('com.complexible.stardog:client-http:3.1')
-
-	compile ('com.complexible.stardog:client-snarl:3.1')
- 	testCompile ('com.complexible.stardog:server:3.1')
->>>>>>> 07feaa3a
 
 	testCompile group: 'junit', name: 'junit', version: '4.8.2'
 	testCompile group: 'org.springframework', name:'spring-test', version:'3.0.5.RELEASE'
@@ -124,11 +113,7 @@
 // Used for "gradle install"
 configure(install.repositories.mavenInstaller) {
 	pom.project {
-<<<<<<< HEAD
 		version '3.1.4'
-=======
-		version '3.1.0'
->>>>>>> 07feaa3a
 		artifactId 'stardog-spring'
 		groupId 'com.complexible.stardog'
 	}
